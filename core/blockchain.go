--- conflicted
+++ resolved
@@ -254,66 +254,7 @@
 	bc.currentFastBlock.Store(nilBlock)
 
 	if err := bc.loadLastState(); err != nil {
-<<<<<<< HEAD
-		return nil, err
-	}
-	// The first thing the node will do is reconstruct the verification data for
-	// the head block (ethash cache or clique voting snapshot). Might as well do
-	// it in advance.
-	err = bc.engine.VerifyHeader(bc, bc.CurrentHeader(), true)
-	if err != nil {
-		log.Error("can't check the head block", "err", err)
-	}
-
-	var frozen uint64
-	if frozen, err = bc.db.Ancients(); err == nil && frozen > 0 {
-		var (
-			needRewind bool
-			low        uint64
-		)
-		// The head full block may be rolled back to a very low height due to
-		// blockchain repair. If the head full block is even lower than the ancient
-		// chain, truncate the ancient store.
-		fullBlock := bc.CurrentBlock()
-		if fullBlock != nil && fullBlock != bc.genesisBlock && fullBlock.NumberU64() < frozen-1 {
-			needRewind = true
-			low = fullBlock.NumberU64()
-		}
-		// In fast sync, it may happen that ancient data has been written to the
-		// ancient store, but the LastFastBlock has not been updated, truncate the
-		// extra data here.
-		fastBlock := bc.CurrentFastBlock()
-		if fastBlock != nil && fastBlock.NumberU64() < frozen-1 {
-			needRewind = true
-			if fastBlock.NumberU64() < low || low == 0 {
-				low = fastBlock.NumberU64()
-			}
-		}
-		if needRewind {
-			var hashes []common.Hash
-			previous := bc.CurrentHeader().Number.Uint64()
-			for i := low + 1; i <= bc.CurrentHeader().Number.Uint64(); i++ {
-				hashes = append(hashes, rawdb.ReadCanonicalHash(bc.db, i))
-			}
-			bc.Rollback(hashes)
-			log.Warn("Truncate ancient chain", "from", previous, "to", low)
-		}
-	}
-	// Check the current state of the block hashes and make sure that we do not have any of the bad blocks in our chain
-	for hash := range BadHashes {
-		if header := bc.GetHeaderByHash(hash); header != nil {
-			// get the canonical block corresponding to the offending header's number
-			headerByNumber := bc.GetHeaderByNumber(header.Number.Uint64())
-			// make sure the headerByNumber (if present) is in our current canonical chain
-			if headerByNumber != nil && headerByNumber.Hash() == header.Hash() {
-				log.Error("Found bad hash, rewinding chain", "number", header.Number, "hash", header.ParentHash)
-				err = bc.SetHead(header.Number.Uint64() - 1)
-				log.Error("Chain rewind was successful, resuming normal operation", "err", err)
-			}
-		}
-=======
 		log.Error("loadLoadState", "err", err)
->>>>>>> 34fd8b0c
 	}
 	return bc, nil
 }

--- conflicted
+++ resolved
@@ -5,12 +5,9 @@
 	"fmt"
 	"math/big"
 	"runtime"
-<<<<<<< HEAD
 	"runtime/pprof"
 	"os"
-=======
 	"sync"
->>>>>>> 3134066b
 
 	"github.com/pkg/errors"
 

package downloader

import (
	"bufio"
	"bytes"
	"container/heap"
	"fmt"
	"io"
	"io/ioutil"
	"os"
	"runtime"
	"sort"

	"github.com/ledgerwatch/turbo-geth/common"
	"github.com/ledgerwatch/turbo-geth/common/dbutils"
	"github.com/ledgerwatch/turbo-geth/core"
	"github.com/ledgerwatch/turbo-geth/core/rawdb"
	"github.com/ledgerwatch/turbo-geth/ethdb"
	"github.com/ledgerwatch/turbo-geth/log"
	"github.com/ledgerwatch/turbo-geth/trie"

	"github.com/pkg/errors"
	"github.com/ugorji/go/codec"
)

var cbor codec.CborHandle

func spawnCheckFinalHashStage(stateDB ethdb.Database, syncHeadNumber uint64, datadir string) error {
	hashProgress, err := GetStageProgress(stateDB, HashCheck)
	if err != nil {
		return err
	}

	if hashProgress == syncHeadNumber {
		// we already did hash check for this block
		// we don't do the obvious `if hashProgress > syncHeadNumber` to support reorgs more naturally
		return nil
	}


	if core.UsePlainStateExecution {
		err = promoteHashedState(stateDB, hashProgress, datadir)
		if err != nil {
			return err
		}
	}

	//REMOVE THE FOLLOWING LINE WHEN PLAIN => HASHED TRANSFORMATION IS READY
	if hashProgress == 0 {
		return nil
	}

	hash := rawdb.ReadCanonicalHash(stateDB, syncHeadNumber)
	syncHeadBlock := rawdb.ReadBlock(stateDB, hash, syncHeadNumber)

	blockNr := syncHeadBlock.Header().Number.Uint64()

	log.Info("Validating root hash", "block", blockNr, "blockRoot", syncHeadBlock.Root().Hex())
	loader := trie.NewSubTrieLoader(blockNr)
	rl := trie.NewRetainList(0)
	subTries, err1 := loader.LoadFromFlatDB(stateDB, rl, [][]byte{nil}, []int{0}, false)
	if err1 != nil {
		return errors.Wrap(err1, "checking root hash failed")
	}
	if len(subTries.Hashes) != 1 {
		return fmt.Errorf("expected 1 hash, got %d", len(subTries.Hashes))
	}
	if subTries.Hashes[0] != syncHeadBlock.Root() {
		return fmt.Errorf("wrong trie root: %x, expected (from header): %x", subTries.Hashes[0], syncHeadBlock.Root())
	}

	return SaveStageProgress(stateDB, HashCheck, blockNr)
}

func unwindHashCheckStage(unwindPoint uint64, stateDB ethdb.Database) error {
	// Currently it does not require unwinding because it does not create any Intemediate Hash records
	// and recomputes the state root from scratch
	lastProcessedBlockNumber, err := GetStageProgress(stateDB, HashCheck)
	if err != nil {
		return fmt.Errorf("unwind HashCheck: get stage progress: %v", err)
	}
	if unwindPoint >= lastProcessedBlockNumber {
		err = SaveStageUnwind(stateDB, HashCheck, 0)
		if err != nil {
			return fmt.Errorf("unwind HashCheck: reset: %v", err)
		}
		return nil
	}
	mutation := stateDB.NewBatch()
	err = SaveStageUnwind(mutation, HashCheck, 0)
	if err != nil {
		return fmt.Errorf("unwind HashCheck: reset: %v", err)
	}
	_, err = mutation.Commit()
	if err != nil {
		return fmt.Errorf("unwind HashCheck: failed to write db commit: %v", err)
	}
	return nil
}

func promoteHashedState(db ethdb.Database, progress uint64, datadir string) error {
	if progress == 0 {
		return promoteHashedStateCleanly(db, datadir)
	}
	return errors.New("incremental state promotion not implemented")
}

func promoteHashedStateCleanly(db ethdb.Database, datadir string) error {
	err := copyBucket(datadir, db, dbutils.PlainStateBucket, dbutils.CurrentStateBucket, transformPlainStateKey)
	if err != nil {
		return err
	}
	return copyBucket(datadir, db, dbutils.PlainContractCodeBucket, dbutils.ContractCodeBucket, transformContractCodeKey)
}

func copyBucket(
	datadir string,
	db ethdb.Database,
	sourceBucket,
	destBucket []byte,
	transformKeyFunc func([]byte) ([]byte, error)) error {

	var m runtime.MemStats

	buffer := newSortableBuffer()
	files := []string{}

	defer func() {
		deleteFiles(files)
	}()

	err := db.Walk(sourceBucket, nil, 0, func(k, v []byte) (bool, error) {
		newK, err := transformKeyFunc(k)
		if err != nil {
			return false, err
		}
		buffer.Put(newK, v)

		bufferSize := buffer.Size()
		if bufferSize >= buffer.OptimalSize {
			sort.Sort(buffer)
			file, err := buffer.FlushToDisk(datadir)
			if err != nil {
				return false, err
			}
			if len(file) > 0 {
				files = append(files, file)
				runtime.ReadMemStats(&m)
				log.Info("Plain -> Hashed / created a buffer file",
					"bucket", string(sourceBucket),
					"name", file,
					"size", bufferSize,
					"plainKey", fmt.Sprintf("%x...", k[:4]),
					"alloc", common.StorageSize(m.Alloc), "sys", common.StorageSize(m.Sys), "numGC", int(m.NumGC))
			}

		}
		return true, nil
	})
	if err != nil {
		return err
	}

	sort.Sort(buffer)
	var file string
	bufferSize := buffer.Size()
	file, err = buffer.FlushToDisk(datadir)
	if err != nil {
		return err
	}
	if len(file) > 0 {
		files = append(files, file)

		runtime.ReadMemStats(&m)
		log.Info("Plain -> Hashed / created a buffer file (final)",
			"bucket", string(sourceBucket),
			"name", file,
			"size", bufferSize,
			"alloc", common.StorageSize(m.Alloc), "sys", common.StorageSize(m.Sys), "numGC", int(m.NumGC))
	}
	return mergeTempFilesIntoBucket(db, files, destBucket)
}

func transformPlainStateKey(key []byte) ([]byte, error) {
	switch len(key) {
	case common.AddressLength:
		// account
		hash, err := common.HashData(key)
		return hash[:], err
	case common.AddressLength + common.IncarnationLength + common.HashLength:
		// storage
		address, incarnation, key := dbutils.PlainParseCompositeStorageKey(key)
		addrHash, err := common.HashData(address[:])
		if err != nil {
			return nil, err
		}
		secKey, err := common.HashData(key[:])
		if err != nil {
			return nil, err
		}
		compositeKey := dbutils.GenerateCompositeStorageKey(addrHash, incarnation, secKey)
		return compositeKey, nil
	default:
		// no other keys are supported
		return nil, fmt.Errorf("could not convert key from plain to hashed, unexpected len: %d", len(key))
	}
}

func transformContractCodeKey(key []byte) ([]byte, error) {
	if len(key) != common.AddressLength+common.IncarnationLength {
		return nil, fmt.Errorf("could not convert code key from plain to hashed, unexpected len: %d", len(key))
	}
	address, incarnation := dbutils.PlainParseStoragePrefix(key)

	addrHash, err := common.HashData(address[:])
	if err != nil {
		return nil, err
	}

	compositeKey := dbutils.GenerateStoragePrefix(addrHash[:], incarnation)
	return compositeKey, nil
}

type sortableBufferEntry struct {
	key   []byte
	value []byte
}

type sortableBuffer struct {
	entries     []sortableBufferEntry
	size        int
	OptimalSize int
	encoder     *codec.Encoder
}

func (b *sortableBuffer) Put(k, v []byte) {
	b.size += len(k)
	b.size += len(v)
	b.entries = append(b.entries, sortableBufferEntry{k, v})
}

func (b *sortableBuffer) Size() int {
	return b.size
}

func (b *sortableBuffer) Len() int {
	return len(b.entries)
}

func (b *sortableBuffer) Less(i, j int) bool {
	return bytes.Compare(b.entries[i].key, b.entries[j].key) < 0
}

func (b *sortableBuffer) Swap(i, j int) {
	b.entries[i], b.entries[j] = b.entries[j], b.entries[i]
}

func (b *sortableBuffer) FlushToDisk(datadir string) (string, error) {
	if len(b.entries) == 0 {
		return "", nil
	}
	bufferFile, err := ioutil.TempFile(datadir, "tg-sync-sortable-buf")
	if err != nil {
		return "", err
	}
	defer bufferFile.Close() //nolint:errcheck

	filename := bufferFile.Name()
	w := bufio.NewWriter(bufferFile)
	defer w.Flush() //nolint:errcheck
	b.encoder.Reset(w)

	for i := range b.entries {
		err = writeToDisk(b.encoder, b.entries[i].key, b.entries[i].value)
		if err != nil {
			return "", fmt.Errorf("error writing entries to disk: %v", err)
		}
	}

	b.entries = b.entries[:0] // keep the capacity
	b.size = 0
	return filename, nil
}

func newSortableBuffer() *sortableBuffer {
	return &sortableBuffer{
		entries:     make([]sortableBufferEntry, 0),
		size:        0,
		OptimalSize: 256 * 1024 * 1024, /* 256 mb */
		encoder:     codec.NewEncoder(nil, &cbor),
	}
}

func writeToDisk(encoder *codec.Encoder, key []byte, value []byte) error {
	toWrite := [][]byte{key, value}
	return encoder.Encode(toWrite)
}

func readElementFromDisk(decoder *codec.Decoder) ([]byte, []byte, error) {
	result := make([][]byte, 2)
	err := decoder.Decode(&result)
	return result[0], result[1], err
}

func mergeTempFilesIntoBucket(db ethdb.Database, files []string, bucket []byte) error {
	decoder := codec.NewDecoder(nil, &cbor)
	var m runtime.MemStats
	h := &common.Heap{}
	heap.Init(h)
	readers := make([]io.Reader, len(files))
	for i, filename := range files {
		if f, err := os.Open(filename); err == nil {
			readers[i] = bufio.NewReader(f)
			defer f.Close() //nolint:errcheck
		} else {
			return err
		}
		decoder.Reset(readers[i])
		if key, value, err := readElementFromDisk(decoder); err == nil {
			he := common.HeapElem{key, i, value}
			heap.Push(h, he)
		} else /* we must have at least one entry per file */ {
			return fmt.Errorf("error reading first readers: n=%d current=%d filename=%s err=%v",
				len(files), i, filename, err)
		}
	}
	batch := db.NewBatch()
	for h.Len() > 0 {
		element := (heap.Pop(h)).(common.HeapElem)
		reader := readers[element.TimeIdx]
		if err := batch.Put(bucket, element.Key, element.Value); err != nil {
			return err
		}
		batchSize := batch.BatchSize()
		if batchSize > batch.IdealBatchSize() {
			if _, err := batch.Commit(); err != nil {
				return err
			}
			runtime.ReadMemStats(&m)
			log.Info(
				"Commited hashed state",
				"bucket", string(bucket),
				"size", common.StorageSize(batchSize),
<<<<<<< HEAD
				"hashedKey", fmt.Sprintf("%x...", element.Key[:4]),
				"alloc", int(m.Alloc/1024), "sys", int(m.Sys/1024), "numGC", int(m.NumGC))
=======
				"hashedKey", fmt.Sprintf("%x...", element.key[:4]),
				"alloc", common.StorageSize(m.Alloc), "sys", common.StorageSize(m.Sys), "numGC", int(m.NumGC))
>>>>>>> e348dcb8
		}
		var err error
		decoder.Reset(reader)
		if element.Key, element.Value, err = readElementFromDisk(decoder); err == nil {
			heap.Push(h, element)
		} else if err != io.EOF {
			return fmt.Errorf("error while reading next element from disk: %v", err)
		}
	}
	_, err := batch.Commit()
	return err
}

func deleteFiles(files []string) {
	for _, filename := range files {
		err := os.Remove(filename)
		if err != nil {
			log.Warn("promoting hashed state, error while removing temp file", "file", filename, "err", err)
		}
	}
}<|MERGE_RESOLUTION|>--- conflicted
+++ resolved
@@ -341,13 +341,8 @@
 				"Commited hashed state",
 				"bucket", string(bucket),
 				"size", common.StorageSize(batchSize),
-<<<<<<< HEAD
 				"hashedKey", fmt.Sprintf("%x...", element.Key[:4]),
-				"alloc", int(m.Alloc/1024), "sys", int(m.Sys/1024), "numGC", int(m.NumGC))
-=======
-				"hashedKey", fmt.Sprintf("%x...", element.key[:4]),
-				"alloc", common.StorageSize(m.Alloc), "sys", common.StorageSize(m.Sys), "numGC", int(m.NumGC))
->>>>>>> e348dcb8
+				"alloc", common.StorageSize((m.Alloc), "sys", common.StorageSize(m.Sys), "numGC", int(m.NumGC))
 		}
 		var err error
 		decoder.Reset(reader)
